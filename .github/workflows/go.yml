name: Go
on:
  push:
    branches:
      - master
  pull_request:
jobs:
  test:
    name: Test
    strategy:
      matrix:
<<<<<<< HEAD
        go-version: [ "1.16", "1.17", "1.18" ]
        goos: [ "linux", "darwin", "windows" ]
        goarch: [ "amd64", "386", "arm64", "arm" ]
        include:
        - goos: "linux"
          os: "ubuntu-latest"
        - goos: "darwin"
          os: "macos-latest"
        - goos: "windows"
          os: "windows-latest"
        exclude:
        - goos: "darwin"
          goarch: "386"
        - goos: "darwin"
          goarch: "arm"
=======
        os: [ "ubuntu-latest", "macos-latest", "windows-latest" ]
        go-version: [ "1.18", "1.19", "1.20" ]
>>>>>>> 3ca6a753
    runs-on: ${{ matrix.os }}
    env:
      goos: ${{ matrix.goos }}
      goarch: ${{ matrix.arch }}
    steps:
    - name: setup Go ${{ matrix.go-version }}
      uses: actions/setup-go@v3
      with:
        go-version: ${{ matrix.go-version }}
    - name: checkout
      uses: actions/checkout@v3
    - name: test
      run: |
        make test
  ycat:
    name: ycat
    runs-on: ubuntu-latest
    steps:
      - name: setup Go
        uses: actions/setup-go@v3
        with:
          go-version: "1.20"
      - name: checkout
        uses: actions/checkout@v3
      - name: build
        run: |
          make ycat/build
      - name: run
        run: |
          ./ycat .github/workflows/go.yml

  coverage:
    name: Coverage
    runs-on: ubuntu-latest
    steps:
      - name: setup Go
        uses: actions/setup-go@v3
        with:
          go-version: "1.20"
      - name: checkout
        uses: actions/checkout@v3
      - name: measure coverage
        run: |
          make cover
      - uses: codecov/codecov-action@v3
        with:
          fail_ci_if_error: true
          verbose: true<|MERGE_RESOLUTION|>--- conflicted
+++ resolved
@@ -9,8 +9,7 @@
     name: Test
     strategy:
       matrix:
-<<<<<<< HEAD
-        go-version: [ "1.16", "1.17", "1.18" ]
+        go-version: [ "1.18", "1.19", "1.20" ]
         goos: [ "linux", "darwin", "windows" ]
         goarch: [ "amd64", "386", "arm64", "arm" ]
         include:
@@ -25,10 +24,6 @@
           goarch: "386"
         - goos: "darwin"
           goarch: "arm"
-=======
-        os: [ "ubuntu-latest", "macos-latest", "windows-latest" ]
-        go-version: [ "1.18", "1.19", "1.20" ]
->>>>>>> 3ca6a753
     runs-on: ${{ matrix.os }}
     env:
       goos: ${{ matrix.goos }}
