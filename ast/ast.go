--- conflicted
+++ resolved
@@ -1357,19 +1357,12 @@
 // MappingValueNode type of mapping value
 type MappingValueNode struct {
 	*BaseNode
-<<<<<<< HEAD
-	Start       *token.Token
-	Key         MapKeyNode
-	Value       Node
-	IsFlowStyle bool
-	FootComment *CommentGroupNode
-=======
 	Start        *token.Token // delimiter token ':'.
 	CollectEntry *token.Token // collect entry token ','.
 	Key          MapKeyNode
 	Value        Node
 	FootComment  *CommentGroupNode
->>>>>>> c331468e
+  IsFlowStyle  bool
 }
 
 // Replace replace value node.
