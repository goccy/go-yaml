--- conflicted
+++ resolved
@@ -26,25 +26,15 @@
 
 // Encoder writes YAML values to an output stream.
 type Encoder struct {
-<<<<<<< HEAD
 	writer                io.Writer
 	opts                  []EncodeOption
 	indent                int
 	isFlowStyle           bool
 	isJSONStyle           bool
+	useJSONMarshaler      bool
 	anchorCallback        func(*ast.AnchorNode, interface{}) error
 	anchorPtrToNameMap    map[uintptr]string
 	forceBlockIfMultiline bool
-=======
-	writer             io.Writer
-	opts               []EncodeOption
-	indent             int
-	isFlowStyle        bool
-	isJSONStyle        bool
-	useJSONMarshaler   bool
-	anchorCallback     func(*ast.AnchorNode, interface{}) error
-	anchorPtrToNameMap map[uintptr]string
->>>>>>> c48b2e8c
 
 	line        int
 	column      int
