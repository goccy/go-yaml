--- conflicted
+++ resolved
@@ -26,11 +26,8 @@
 
 // Encoder writes YAML values to an output stream.
 type Encoder struct {
-<<<<<<< HEAD
 	writer                      io.Writer
 	opts                        []EncodeOption
-	indent                      int
-	indentSequence              bool
 	singleQuote                 bool
 	isFlowStyle                 bool
 	isJSONStyle                 bool
@@ -42,20 +39,6 @@
 	useLiteralStyleIfMultiline  bool
 	commentMap                  map[*Path][]*Comment
 	written                     bool
-=======
-	writer                     io.Writer
-	opts                       []EncodeOption
-	singleQuote                bool
-	isFlowStyle                bool
-	isJSONStyle                bool
-	useJSONMarshaler           bool
-	anchorCallback             func(*ast.AnchorNode, interface{}) error
-	anchorPtrToNameMap         map[uintptr]string
-	customMarshalerMap         map[reflect.Type]func(interface{}) ([]byte, error)
-	useLiteralStyleIfMultiline bool
-	commentMap                 map[*Path][]*Comment
-	written                    bool
->>>>>>> 2ac8cffa
 
 	line           int
 	column         int
@@ -69,26 +52,15 @@
 // The Encoder should be closed after use to flush all data to w.
 func NewEncoder(w io.Writer, opts ...EncodeOption) *Encoder {
 	return &Encoder{
-<<<<<<< HEAD
 		writer:                      w,
 		opts:                        opts,
-		indent:                      DefaultIndentSpaces,
 		anchorPtrToNameMap:          map[uintptr]string{},
 		customMarshalerMap:          map[reflect.Type]func(interface{}) ([]byte, error){},
 		customInterfaceMarshalerMap: map[reflect.Type]func(interface{}) (interface{}, error){},
 		line:                        1,
 		column:                      1,
 		offset:                      0,
-=======
-		writer:             w,
-		opts:               opts,
-		anchorPtrToNameMap: map[uintptr]string{},
-		customMarshalerMap: map[reflect.Type]func(interface{}) ([]byte, error){},
-		line:               1,
-		column:             1,
-		offset:             0,
-		indentNum:          DefaultIndentSpaces,
->>>>>>> 2ac8cffa
+		indentNum:                   DefaultIndentSpaces,
 	}
 }
 
@@ -404,7 +376,7 @@
 	if marshaler, exists := e.marshalerFromCustomInterfaceMarshalerMap(v.Type()); exists {
 		marshalV, err := marshaler(iface)
 		if err != nil {
-			return nil, errors.Wrapf(err, "failed to MarshalYAML")
+			return nil, err
 		}
 		return e.encodeValue(ctx, reflect.ValueOf(marshalV), column)
 	}
