package yaml_test

import (
	"bytes"
	"context"
	"errors"
	"fmt"
	"math"
	"reflect"
	"strconv"
	"strings"
	"testing"
	"time"

	"github.com/goccy/go-yaml"
	"github.com/goccy/go-yaml/ast"
	"github.com/goccy/go-yaml/parser"
)

var zero = 0
var emptyStr = ""

func TestEncoder(t *testing.T) {
	tests := []struct {
		source  string
		value   interface{}
		options []yaml.EncodeOption
	}{
		{
			"null\n",
			(*struct{})(nil),
			nil,
		},
		{
			"v: hi\n",
			map[string]string{"v": "hi"},
			nil,
		},
		{
			"v: \"true\"\n",
			map[string]string{"v": "true"},
			nil,
		},
		{
			"v: \"false\"\n",
			map[string]string{"v": "false"},
			nil,
		},
		{
			"v: true\n",
			map[string]interface{}{"v": true},
			nil,
		},
		{
			"v: false\n",
			map[string]bool{"v": false},
			nil,
		},
		{
			"v: 10\n",
			map[string]int{"v": 10},
			nil,
		},
		{
			"v: -10\n",
			map[string]int{"v": -10},
			nil,
		},
		{
			"v: 4294967296\n",
			map[string]int64{"v": int64(4294967296)},
			nil,
		},
		{
			"v: 0.1\n",
			map[string]interface{}{"v": 0.1},
			nil,
		},
		{
			"v: 0.99\n",
			map[string]float32{"v": 0.99},
			nil,
		},
		{
			"v: 1e-06\n",
			map[string]float32{"v": 1e-06},
			nil,
		},
		{
			"v: 1e-06\n",
			map[string]float64{"v": 0.000001},
			nil,
		},
		{
			"v: 0.123456789\n",
			map[string]float64{"v": 0.123456789},
			nil,
		},
		{
			"v: -0.1\n",
			map[string]float64{"v": -0.1},
			nil,
		},
		{
			"v: 1.0\n",
			map[string]float64{"v": 1.0},
			nil,
		},
		{
			"v: 1e+06\n",
			map[string]float64{"v": 1000000},
			nil,
		},
		{
			"v: 1e-06\n",
			map[string]float64{"v": 0.000001},
			nil,
		},
		{
			"v: 1e-06\n",
			map[string]float64{"v": 1e-06},
			nil,
		},
		{
			"v: .inf\n",
			map[string]interface{}{"v": math.Inf(0)},
			nil,
		},
		{
			"v: -.inf\n",
			map[string]interface{}{"v": math.Inf(-1)},
			nil,
		},
		{
			"v: .nan\n",
			map[string]interface{}{"v": math.NaN()},
			nil,
		},
		{
			"v: null\n",
			map[string]interface{}{"v": nil},
			nil,
		},
		{
			"v: \"\"\n",
			map[string]string{"v": ""},
			nil,
		},
		{
			"v:\n- A\n- B\n",
			map[string][]string{"v": {"A", "B"}},
			nil,
		},
		{
			"v:\n  - A\n  - B\n",
			map[string][]string{"v": {"A", "B"}},
			[]yaml.EncodeOption{
				yaml.IndentSequence(true),
			},
		},
		{
			"v:\n- A\n- B\n",
			map[string][2]string{"v": {"A", "B"}},
			nil,
		},
		{
			"v:\n  - A\n  - B\n",
			map[string][2]string{"v": {"A", "B"}},
			[]yaml.EncodeOption{
				yaml.IndentSequence(true),
			},
		},
		{
			"a: -\n",
			map[string]string{"a": "-"},
			nil,
		},
		{
			"123\n",
			123,
			nil,
		},
		{
			"hello: world\n",
			map[string]string{"hello": "world"},
			nil,
		},
		{
			"hello: |\n  hello\n  world\n",
			map[string]string{"hello": "hello\nworld\n"},
			nil,
		},
		{
			"hello: |-\n  hello\n  world\n",
			map[string]string{"hello": "hello\nworld"},
			nil,
		},
		{
			"hello: |+\n  hello\n  world\n\n",
			map[string]string{"hello": "hello\nworld\n\n"},
			nil,
		},
		{
			"hello:\n  hello: |\n    hello\n    world\n",
			map[string]map[string]string{"hello": {"hello": "hello\nworld\n"}},
			nil,
		},
		{
			"hello: |\r  hello\r  world\n",
			map[string]string{"hello": "hello\rworld\r"},
			nil,
		},
		{
			"hello: |\r\n  hello\r\n  world\n",
			map[string]string{"hello": "hello\r\nworld\r\n"},
			nil,
		},
		{
			"v: |-\n  username: hello\n  password: hello123\n",
			map[string]interface{}{"v": "username: hello\npassword: hello123"},
			[]yaml.EncodeOption{
				yaml.UseLiteralStyleIfMultiline(true),
			},
		},
		{
			"v: |-\n  # comment\n  username: hello\n  password: hello123\n",
			map[string]interface{}{"v": "# comment\nusername: hello\npassword: hello123"},
			[]yaml.EncodeOption{
				yaml.UseLiteralStyleIfMultiline(true),
			},
		},
		{
			"v: \"# comment\\nusername: hello\\npassword: hello123\"\n",
			map[string]interface{}{"v": "# comment\nusername: hello\npassword: hello123"},
			[]yaml.EncodeOption{
				yaml.UseLiteralStyleIfMultiline(false),
			},
		},
		{
			"v:\n- A\n- 1\n- B:\n  - 2\n  - 3\n",
			map[string]interface{}{
				"v": []interface{}{
					"A",
					1,
					map[string][]int{
						"B": {2, 3},
					},
				},
			},
			nil,
		},
		{
			"v:\n  - A\n  - 1\n  - B:\n      - 2\n      - 3\n  - 2\n",
			map[string]interface{}{
				"v": []interface{}{
					"A",
					1,
					map[string][]int{
						"B": {2, 3},
					},
					2,
				},
			},
			[]yaml.EncodeOption{
				yaml.IndentSequence(true),
			},
		},
		{
			"a:\n  b: c\n",
			map[string]interface{}{
				"a": map[string]string{
					"b": "c",
				},
			},
			nil,
		},
		{
			"t2: \"2018-01-09T10:40:47Z\"\nt4: \"2098-01-09T10:40:47Z\"\n",
			map[string]string{
				"t2": "2018-01-09T10:40:47Z",
				"t4": "2098-01-09T10:40:47Z",
			},
			nil,
		},
		{
			"a:\n  b: c\n  d: e\n",
			map[string]interface{}{
				"a": map[string]string{
					"b": "c",
					"d": "e",
				},
			},
			nil,
		},
		{
			"a: 3s\n",
			map[string]string{
				"a": "3s",
			},
			nil,
		},
		{
			"a: <foo>\n",
			map[string]string{"a": "<foo>"},
			nil,
		},
		{
			"a: \"1:1\"\n",
			map[string]string{"a": "1:1"},
			nil,
		},
		{
			"a: 1.2.3.4\n",
			map[string]string{"a": "1.2.3.4"},
			nil,
		},
		{
			"a: \"b: c\"\n",
			map[string]string{"a": "b: c"},
			nil,
		},
		{
			"a: \"Hello #comment\"\n",
			map[string]string{"a": "Hello #comment"},
			nil,
		},
		{
			"a: \" b\"\n",
			map[string]string{"a": " b"},
			nil,
		},
		{
			"a: \"b \"\n",
			map[string]string{"a": "b "},
			nil,
		},
		{
			"a: \" b \"\n",
			map[string]string{"a": " b "},
			nil,
		},
		{
			"a: \"`b` c\"\n",
			map[string]string{"a": "`b` c"},
			nil,
		},
		{
			"a: 100.5\n",
			map[string]interface{}{
				"a": 100.5,
			},
			nil,
		},
		{
			"a: \"\\\\0\"\n",
			map[string]string{"a": "\\0"},
			nil,
		},
		{
			"a: 1\nb: 2\nc: 3\nd: 4\nsub:\n  e: 5\n",
			map[string]interface{}{
				"a": 1,
				"b": 2,
				"c": 3,
				"d": 4,
				"sub": map[string]int{
					"e": 5,
				},
			},
			nil,
		},
		{
			"a: 1\nb: []\n",
			struct {
				A int
				B []string
			}{
				1, ([]string)(nil),
			},
			nil,
		},
		{
			"a: 1\nb: []\n",
			struct {
				A int
				B []string
			}{
				1, []string{},
			},
			nil,
		},
		{
			"a: {}\n",
			struct {
				A map[string]interface{}
			}{
				map[string]interface{}{},
			},
			nil,
		},
		{
			"a: b\nc: d\n",
			struct {
				A string
				C string `yaml:"c"`
			}{
				"b", "d",
			},
			nil,
		},
		{
			"a: 1\n",
			struct {
				A int
				B int `yaml:"-"`
			}{
				1, 0,
			},
			nil,
		},
		{
			"a: \"\"\n",
			struct {
				A string
			}{
				"",
			},
			nil,
		},
		{
			"a: null\n",
			struct {
				A *string
			}{
				nil,
			},
			nil,
		},
		{
			"a: \"\"\n",
			struct {
				A *string
			}{
				&emptyStr,
			},
			nil,
		},
		{
			"a: null\n",
			struct {
				A *int
			}{
				nil,
			},
			nil,
		},
		{
			"a: 0\n",
			struct {
				A *int
			}{
				&zero,
			},
			nil,
		},

		// Conditional flag
		{
			"a: 1\n",
			struct {
				A int `yaml:"a,omitempty"`
				B int `yaml:"b,omitempty"`
			}{1, 0},
			nil,
		},
		{
			"{}\n",
			struct {
				A int `yaml:"a,omitempty"`
				B int `yaml:"b,omitempty"`
			}{0, 0},
			nil,
		},

		{
			"a:\n  \"y\": \"\"\n",
			struct {
				A *struct {
					X string `yaml:"x,omitempty"`
					Y string
				}
			}{&struct {
				X string `yaml:"x,omitempty"`
				Y string
			}{}},
			nil,
		},

		{
			"a: {}\n",
			struct {
				A *struct {
					X string `yaml:"x,omitempty"`
					Y string `yaml:"y,omitempty"`
				}
			}{&struct {
				X string `yaml:"x,omitempty"`
				Y string `yaml:"y,omitempty"`
			}{}},
			nil,
		},

		{
			"a: {x: 1}\n",
			struct {
				A *struct{ X, y int } `yaml:"a,omitempty,flow"`
			}{&struct{ X, y int }{1, 2}},
			nil,
		},

		{
			"{}\n",
			struct {
				A *struct{ X, y int } `yaml:"a,omitempty,flow"`
			}{nil},
			nil,
		},

		{
			"a: {x: 0}\n",
			struct {
				A *struct{ X, y int } `yaml:"a,omitempty,flow"`
			}{&struct{ X, y int }{}},
			nil,
		},

		{
			"a: {x: 1}\n",
			struct {
				A struct{ X, y int } `yaml:"a,omitempty,flow"`
			}{struct{ X, y int }{1, 2}},
			nil,
		},
		{
			"{}\n",
			struct {
				A struct{ X, y int } `yaml:"a,omitempty,flow"`
			}{struct{ X, y int }{0, 1}},
			nil,
		},
		{
			"a: 1.0\n",
			struct {
				A float64 `yaml:"a,omitempty"`
				B float64 `yaml:"b,omitempty"`
			}{1, 0},
			nil,
		},
		{
			"a: 1\n",
			struct {
				A int
				B []string `yaml:"b,omitempty"`
			}{
				1, []string{},
			},
			nil,
		},

		// Flow flag
		{
			"a: [1, 2]\n",
			struct {
				A []int `yaml:"a,flow"`
			}{[]int{1, 2}},
			nil,
		},
		{
			"a: {b: c, d: e}\n",
			&struct {
				A map[string]string `yaml:"a,flow"`
			}{map[string]string{"b": "c", "d": "e"}},
			nil,
		},
		{
			"a: {b: c, d: e}\n",
			struct {
				A struct {
					B, D string
				} `yaml:"a,flow"`
			}{struct{ B, D string }{"c", "e"}},
			nil,
		},
		// Quoting in flow mode
		{
			`a: [b, "c,d", e]` + "\n",
			struct {
				A []string `yaml:"a,flow"`
			}{[]string{"b", "c,d", "e"}},
			[]yaml.EncodeOption{
				yaml.UseSingleQuote(false),
			},
		},
		{
			`a: [b, "c]", d]` + "\n",
			struct {
				A []string `yaml:"a,flow"`
			}{[]string{"b", "c]", "d"}},
			[]yaml.EncodeOption{
				yaml.UseSingleQuote(false),
			},
		},
		{
			`a: [b, "c}", d]` + "\n",
			struct {
				A []string `yaml:"a,flow"`
			}{[]string{"b", "c}", "d"}},
			[]yaml.EncodeOption{
				yaml.UseSingleQuote(false),
			},
		},
		{
			`a: [b, "c\"", d]` + "\n",
			struct {
				A []string `yaml:"a,flow"`
			}{[]string{"b", `c"`, "d"}},
			[]yaml.EncodeOption{
				yaml.UseSingleQuote(false),
			},
		},
		{
			`a: [b, "c'", d]` + "\n",
			struct {
				A []string `yaml:"a,flow"`
			}{[]string{"b", "c'", "d"}},
			[]yaml.EncodeOption{
				yaml.UseSingleQuote(false),
			},
		},
		// No quoting in non-flow mode
		{
			"a:\n- b\n- c,d\n- e\n",
			struct {
				A []string `yaml:"a"`
			}{[]string{"b", "c,d", "e"}},
			nil,
		},
		{
			`a: [b, "c]", d]` + "\n",
			struct {
				A []string `yaml:"a,flow"`
			}{[]string{"b", "c]", "d"}},
			nil,
		},
		{
			`a: [b, "c}", d]` + "\n",
			struct {
				A []string `yaml:"a,flow"`
			}{[]string{"b", "c}", "d"}},
			nil,
		},
		{
			`a: [b, "c\"", d]` + "\n",
			struct {
				A []string `yaml:"a,flow"`
			}{[]string{"b", `c"`, "d"}},
			nil,
		},
		{
			`a: [b, "c'", d]` + "\n",
			struct {
				A []string `yaml:"a,flow"`
			}{[]string{"b", "c'", "d"}},
			nil,
		},

		// Multi bytes
		{
			"v: あいうえお\nv2: かきくけこ\n",
			map[string]string{"v": "あいうえお", "v2": "かきくけこ"},
			nil,
		},

		// time value
		{
			"v: 0001-01-01T00:00:00Z\n",
			map[string]time.Time{"v": {}},
			nil,
		},
		{
			"v: 0001-01-01T00:00:00Z\n",
			map[string]*time.Time{"v": {}},
			nil,
		},
		{
			"v: null\n",
			map[string]*time.Time{"v": nil},
			nil,
		},
		{
			"v: 30s\n",
			map[string]time.Duration{"v": 30 * time.Second},
			nil,
		},
		// Quote style
		{
			`v: '\'a\'b'` + "\n",
			map[string]string{"v": `'a'b`},
			[]yaml.EncodeOption{
				yaml.UseSingleQuote(true),
			},
		},
		{
			`v: "'a'b"` + "\n",
			map[string]string{"v": `'a'b`},
			[]yaml.EncodeOption{
				yaml.UseSingleQuote(false),
			},
		},
	}
	for _, test := range tests {
		t.Run(test.source, func(t *testing.T) {
			var buf bytes.Buffer
			enc := yaml.NewEncoder(&buf, test.options...)
			if err := enc.Encode(test.value); err != nil {
				t.Fatalf("%+v", err)
			}
			if test.source != buf.String() {
				t.Fatalf("expect = [%s], actual = [%s]", test.source, buf.String())
			}
		})
	}
}

func TestEncodeStructIncludeMap(t *testing.T) {
	type U struct {
		M map[string]string
	}
	type T struct {
		A U
	}
	bytes, err := yaml.Marshal(T{
		A: U{
			M: map[string]string{"x": "y"},
		},
	})
	if err != nil {
		t.Fatalf("%+v", err)
	}
	expect := "a:\n  m:\n    x: \"y\"\n"
	actual := string(bytes)
	if actual != expect {
		t.Fatalf("unexpected output. expect:[%s] actual:[%s]", expect, actual)
	}
}

func TestEncodeDefinedTypeKeyMap(t *testing.T) {
	type K string
	type U struct {
		M map[K]string
	}
	bytes, err := yaml.Marshal(U{
		M: map[K]string{K("x"): "y"},
	})
	if err != nil {
		t.Fatalf("%+v", err)
	}
	expect := "m:\n  x: \"y\"\n"
	actual := string(bytes)
	if actual != expect {
		t.Fatalf("unexpected output. expect:[%s] actual:[%s]", expect, actual)
	}
}

func TestEncodeWithAnchorAndAlias(t *testing.T) {
	var buf bytes.Buffer
	enc := yaml.NewEncoder(&buf)
	type T struct {
		A int
		B string
	}
	var v struct {
		A *T `yaml:"a,anchor=c"`
		B *T `yaml:"b,alias=c"`
	}
	v.A = &T{A: 1, B: "hello"}
	v.B = v.A
	if err := enc.Encode(v); err != nil {
		t.Fatalf("%+v", err)
	}
	expect := "a: &c\n  a: 1\n  b: hello\nb: *c\n"
	if expect != buf.String() {
		t.Fatalf("expect = [%s], actual = [%s]", expect, buf.String())
	}
}

func TestEncodeWithAutoAlias(t *testing.T) {
	var buf bytes.Buffer
	enc := yaml.NewEncoder(&buf)
	type T struct {
		I int
		S string
	}
	var v struct {
		A *T `yaml:"a,anchor=a"`
		B *T `yaml:"b,anchor=b"`
		C *T `yaml:"c"`
		D *T `yaml:"d"`
	}
	v.A = &T{I: 1, S: "hello"}
	v.B = &T{I: 2, S: "world"}
	v.C = v.A
	v.D = v.B
	if err := enc.Encode(v); err != nil {
		t.Fatalf("%+v", err)
	}
	expect := `a: &a
  i: 1
  s: hello
b: &b
  i: 2
  s: world
c: *a
d: *b
`
	if expect != buf.String() {
		t.Fatalf("expect = [%s], actual = [%s]", expect, buf.String())
	}
}

func TestEncodeWithImplicitAnchorAndAlias(t *testing.T) {
	var buf bytes.Buffer
	enc := yaml.NewEncoder(&buf)
	type T struct {
		I int
		S string
	}
	var v struct {
		A *T `yaml:"a,anchor"`
		B *T `yaml:"b,anchor"`
		C *T `yaml:"c"`
		D *T `yaml:"d"`
	}
	v.A = &T{I: 1, S: "hello"}
	v.B = &T{I: 2, S: "world"}
	v.C = v.A
	v.D = v.B
	if err := enc.Encode(v); err != nil {
		t.Fatalf("%+v", err)
	}
	expect := `a: &a
  i: 1
  s: hello
b: &b
  i: 2
  s: world
c: *a
d: *b
`
	if expect != buf.String() {
		t.Fatalf("expect = [%s], actual = [%s]", expect, buf.String())
	}
}

func TestEncodeWithMerge(t *testing.T) {
	type Person struct {
		*Person `yaml:",omitempty,inline"`
		Name    string `yaml:",omitempty"`
		Age     int    `yaml:",omitempty"`
	}
	defaultPerson := &Person{
		Name: "John Smith",
		Age:  20,
	}
	people := []*Person{
		{
			Person: defaultPerson,
			Name:   "Ken",
			Age:    10,
		},
		{
			Person: defaultPerson,
		},
	}
	var doc struct {
		Default *Person   `yaml:"default,anchor"`
		People  []*Person `yaml:"people"`
	}
	doc.Default = defaultPerson
	doc.People = people
	var buf bytes.Buffer
	enc := yaml.NewEncoder(&buf)
	if err := enc.Encode(doc); err != nil {
		t.Fatalf("%+v", err)
	}
	expect := `default: &default
  name: John Smith
  age: 20
people:
- <<: *default
  name: Ken
  age: 10
- <<: *default
`
	if expect != buf.String() {
		t.Fatalf("expect = [%s], actual = [%s]", expect, buf.String())
	}
}

func TestEncodeWithNestedYAML(t *testing.T) {
	// Represents objects containing stringified YAML, and special chars
	tests := []struct {
		value interface{}
		// If true, expects a different result between when using forced literal style or not
		expectDifferent bool
	}{
		{
			value:           map[string]interface{}{"v": "# comment\nname: hello\npassword: hello123\nspecial: \":ghost:\"\ntext: |\n  nested multiline!"},
			expectDifferent: true,
		},
		{
			value:           map[string]interface{}{"v": "# comment\nusername: hello\npassword: hello123"},
			expectDifferent: true,
		},
		{
			value:           map[string]interface{}{"v": "# comment\n"},
			expectDifferent: true,
		},
	}

	for _, test := range tests {
		yamlBytesForced, err := yaml.MarshalWithOptions(test.value, yaml.UseLiteralStyleIfMultiline(true))
		if err != nil {
			t.Fatalf("%+v", err)
		}

		// Convert it back for proper equality testing
		var unmarshaled interface{}

		if err := yaml.Unmarshal(yamlBytesForced, &unmarshaled); err != nil {
			t.Fatalf("%+v", err)
		}

		if !reflect.DeepEqual(test.value, unmarshaled) {
			t.Fatalf("expected %v(%T). but actual %v(%T)", test.value, test.value, unmarshaled, unmarshaled)
		}

		if test.expectDifferent {
			yamlBytesNotForced, err := yaml.MarshalWithOptions(test.value)
			if err != nil {
				t.Fatalf("%+v", err)
			}

			if string(yamlBytesForced) == string(yamlBytesNotForced) {
				t.Fatalf("expected different strings when force literal style is not enabled. forced: %s, not forced: %s", string(yamlBytesForced), string(yamlBytesNotForced))
			}
		}
	}
}

func TestEncoder_Inline(t *testing.T) {
	type base struct {
		A int
		B string
	}
	var buf bytes.Buffer
	enc := yaml.NewEncoder(&buf)
	if err := enc.Encode(struct {
		*base `yaml:",inline"`
		C     bool
	}{
		base: &base{
			A: 1,
			B: "hello",
		},
		C: true,
	}); err != nil {
		t.Fatalf("%+v", err)
	}
	expect := `
a: 1
b: hello
c: true
`
	actual := "\n" + buf.String()
	if expect != actual {
		t.Fatalf("inline marshal error: expect=[%s] actual=[%s]", expect, actual)
	}
}

func TestEncoder_InlineAndConflictKey(t *testing.T) {
	type base struct {
		A int
		B string
	}
	var buf bytes.Buffer
	enc := yaml.NewEncoder(&buf)
	if err := enc.Encode(struct {
		*base `yaml:",inline"`
		A     int // conflict
		C     bool
	}{
		base: &base{
			A: 1,
			B: "hello",
		},
		A: 0, // default value
		C: true,
	}); err != nil {
		t.Fatalf("%+v", err)
	}
	expect := `
b: hello
a: 0
c: true
`
	actual := "\n" + buf.String()
	if expect != actual {
		t.Fatalf("inline marshal error: expect=[%s] actual=[%s]", expect, actual)
	}
}

func TestEncoder_InlineNil(t *testing.T) {
	type base struct {
		A int
		B string
	}
	var buf bytes.Buffer
	enc := yaml.NewEncoder(&buf)
	if err := enc.Encode(struct {
		*base `yaml:",inline"`
		C     bool
	}{
		C: true,
	}); err != nil {
		t.Fatalf("%+v", err)
	}
	expect := `
c: true
`
	actual := "\n" + buf.String()
	if expect != actual {
		t.Fatalf("inline marshal error: expect=[%s] actual=[%s]", expect, actual)
	}
}

func TestEncoder_Flow(t *testing.T) {
	var buf bytes.Buffer
	enc := yaml.NewEncoder(&buf, yaml.Flow(true))
	var v struct {
		A int
		B string
		C struct {
			D int
			E string
		}
		F []int
	}
	v.A = 1
	v.B = "hello"
	v.C.D = 3
	v.C.E = "world"
	v.F = []int{1, 2}
	if err := enc.Encode(v); err != nil {
		t.Fatalf("%+v", err)
	}
	expect := `
{a: 1, b: hello, c: {d: 3, e: world}, f: [1, 2]}
`
	actual := "\n" + buf.String()
	if expect != actual {
		t.Fatalf("flow style marshal error: expect=[%s] actual=[%s]", expect, actual)
	}
}

func TestEncoder_FlowRecursive(t *testing.T) {
	var v struct {
		M map[string][]int `yaml:",flow"`
	}
	v.M = map[string][]int{
		"test": {1, 2, 3},
	}
	var buf bytes.Buffer
	if err := yaml.NewEncoder(&buf).Encode(v); err != nil {
		t.Fatalf("%+v", err)
	}
	expect := `
m: {test: [1, 2, 3]}
`
	actual := "\n" + buf.String()
	if expect != actual {
		t.Fatalf("flow style marshal error: expect=[%s] actual=[%s]", expect, actual)
	}
}

func TestEncoder_JSON(t *testing.T) {
	var buf bytes.Buffer
	enc := yaml.NewEncoder(&buf, yaml.JSON())
	type st struct {
		I int8
		S string
		F float32
	}
	if err := enc.Encode(struct {
		I        int
		U        uint
		S        string
		F        float64
		Struct   *st
		Slice    []int
		Map      map[string]interface{}
		Time     time.Time
		Duration time.Duration
	}{
		I: -10,
		U: 10,
		S: "hello",
		F: 3.14,
		Struct: &st{
			I: 2,
			S: "world",
			F: 1.23,
		},
		Slice: []int{1, 2, 3, 4, 5},
		Map: map[string]interface{}{
			"a": 1,
			"b": 1.23,
			"c": "json",
		},
		Time:     time.Time{},
		Duration: 5 * time.Minute,
	}); err != nil {
		t.Fatalf("%+v", err)
	}
	expect := `
{"i": -10, "u": 10, "s": "hello", "f": 3.14, "struct": {"i": 2, "s": "world", "f": 1.23}, "slice": [1, 2, 3, 4, 5], "map": {"a": 1, "b": 1.23, "c": "json"}, "time": "0001-01-01T00:00:00Z", "duration": "5m0s"}
`
	actual := "\n" + buf.String()
	if expect != actual {
		t.Fatalf("JSON style marshal error: expect=[%s] actual=[%s]", expect, actual)
	}
}

func TestEncoder_MarshalAnchor(t *testing.T) {
	type Host struct {
		Hostname string
		Username string
		Password string
	}
	type HostDecl struct {
		Host *Host `yaml:",anchor"`
	}
	type Queue struct {
		Name string `yaml:","`
		*Host
	}
	var doc struct {
		Hosts  []*HostDecl `yaml:"hosts"`
		Queues []*Queue    `yaml:"queues"`
	}
	host1 := &Host{
		Hostname: "host1.example.com",
		Username: "userA",
		Password: "pass1",
	}
	host2 := &Host{
		Hostname: "host2.example.com",
		Username: "userB",
		Password: "pass2",
	}
	doc.Hosts = []*HostDecl{
		{
			Host: host1,
		},
		{
			Host: host2,
		},
	}
	doc.Queues = []*Queue{
		{
			Name: "queue",
			Host: host1,
		}, {
			Name: "queue2",
			Host: host2,
		},
	}
	hostIdx := 1
	opt := yaml.MarshalAnchor(func(anchor *ast.AnchorNode, value interface{}) error {
		if _, ok := value.(*Host); ok {
			nameNode, _ := anchor.Name.(*ast.StringNode)
			nameNode.Value = fmt.Sprintf("host%d", hostIdx)
			hostIdx++
		}
		return nil
	})

	var buf bytes.Buffer
	if err := yaml.NewEncoder(&buf, opt).Encode(doc); err != nil {
		t.Fatalf("%+v", err)
	}
	expect := `
hosts:
- host: &host1
    hostname: host1.example.com
    username: userA
    password: pass1
- host: &host2
    hostname: host2.example.com
    username: userB
    password: pass2
queues:
- name: queue
  host: *host1
- name: queue2
  host: *host2
`
	if "\n"+buf.String() != expect {
		t.Fatalf("unexpected output. %s", buf.String())
	}
}

type useJSONMarshalerTest struct{}

func (t useJSONMarshalerTest) MarshalJSON() ([]byte, error) {
	return []byte(`{"a":[1, 2, 3]}`), nil
}

func TestEncoder_UseJSONMarshaler(t *testing.T) {
	got, err := yaml.MarshalWithOptions(useJSONMarshalerTest{}, yaml.UseJSONMarshaler())
	if err != nil {
		t.Fatal(err)
	}
	expected := `
a:
- 1
- 2
- 3
`
	if expected != "\n"+string(got) {
		t.Fatalf("failed to use json marshaler. expected [%q] but got [%q]", expected, string(got))
	}
}

func TestEncoder_CustomMarshaler(t *testing.T) {
	t.Run("override struct type", func(t *testing.T) {
		type T struct {
			Foo string `yaml:"foo"`
		}
		b, err := yaml.MarshalWithOptions(&T{Foo: "bar"}, yaml.CustomMarshaler[T](func(v T) ([]byte, error) {
			return []byte(`"override"`), nil
		}))
		if err != nil {
			t.Fatal(err)
		}
		if !bytes.Equal(b, []byte("\"override\"\n")) {
			t.Fatalf("failed to switch to custom marshaler. got: %q", b)
		}
	})
	t.Run("override bytes type", func(t *testing.T) {
		type T struct {
			Foo []byte `yaml:"foo"`
		}
		b, err := yaml.MarshalWithOptions(&T{Foo: []byte("bar")}, yaml.CustomMarshaler[[]byte](func(v []byte) ([]byte, error) {
			if !bytes.Equal(v, []byte("bar")) {
				t.Fatalf("failed to get src buffer: %q", v)
			}
			return []byte(`override`), nil
		}))
		if err != nil {
			t.Fatal(err)
		}
		if !bytes.Equal(b, []byte("foo: override\n")) {
			t.Fatalf("failed to switch to custom marshaler. got: %q", b)
		}
	})
}

func TestEncoder_MultipleDocuments(t *testing.T) {
	var buf bytes.Buffer
	enc := yaml.NewEncoder(&buf)
	if err := enc.Encode(1); err != nil {
		t.Fatalf("failed to encode: %s", err)
	}
	if err := enc.Encode(2); err != nil {
		t.Fatalf("failed to encode: %s", err)
	}
	if actual, expect := buf.String(), "1\n---\n2\n"; actual != expect {
		t.Errorf("expect:\n%s\nactual\n%s\n", expect, actual)
	}
}

func ExampleMarshal_node() {
	type T struct {
		Text ast.Node `yaml:"text"`
	}
	stringNode, err := yaml.ValueToNode("node example")
	if err != nil {
		panic(err)
	}
	bytes, err := yaml.Marshal(T{Text: stringNode})
	if err != nil {
		panic(err)
	}
	fmt.Println(string(bytes))
	// OUTPUT:
	// text: node example
}

func ExampleMarshal_explicitAnchorAlias() {
	type T struct {
		A int
		B string
	}
	var v struct {
		C *T `yaml:"c,anchor=x"`
		D *T `yaml:"d,alias=x"`
	}
	v.C = &T{A: 1, B: "hello"}
	v.D = v.C
	bytes, err := yaml.Marshal(v)
	if err != nil {
		panic(err)
	}
	fmt.Println(string(bytes))
	// OUTPUT:
	// c: &x
	//   a: 1
	//   b: hello
	// d: *x
}

func ExampleMarshal_implicitAnchorAlias() {
	type T struct {
		I int
		S string
	}
	var v struct {
		A *T `yaml:"a,anchor"`
		B *T `yaml:"b,anchor"`
		C *T `yaml:"c"`
		D *T `yaml:"d"`
	}
	v.A = &T{I: 1, S: "hello"}
	v.B = &T{I: 2, S: "world"}
	v.C = v.A // C has same pointer address to A
	v.D = v.B // D has same pointer address to B
	bytes, err := yaml.Marshal(v)
	if err != nil {
		panic(err)
	}
	fmt.Println(string(bytes))
	// OUTPUT:
	// a: &a
	//   i: 1
	//   s: hello
	// b: &b
	//   i: 2
	//   s: world
	// c: *a
	// d: *b
}

type tMarshal []string

func (t *tMarshal) MarshalYAML() ([]byte, error) {
	var buf bytes.Buffer
	buf.WriteString("tags:\n")
	for i, v := range *t {
		if i == 0 {
			fmt.Fprintf(&buf, "- %s\n", v)
		} else {
			fmt.Fprintf(&buf, "  %s\n", v)
		}
	}
	return buf.Bytes(), nil
}
func Test_Marshaler(t *testing.T) {
	const expected = `- hello-world
`

	// sanity check
	var l []string
	if err := yaml.Unmarshal([]byte(expected), &l); err != nil {
		t.Fatalf("failed to parse string: %s", err)
	}

	buf, err := yaml.Marshal(tMarshal{"hello-world"})
	if err != nil {
		t.Fatalf("failed to marshal: %s", err)
	}

	if string(buf) != expected {
		t.Fatalf("expected '%s', got '%s'", expected, buf)
	}

	t.Logf("%s", buf)
}

type marshalContext struct{}

func (c *marshalContext) MarshalYAML(ctx context.Context) ([]byte, error) {
	v, ok := ctx.Value("k").(int)
	if !ok {
		return nil, errors.New("cannot get valid context")
	}
	if v != 1 {
		return nil, errors.New("cannot get valid context")
	}
	return []byte("1"), nil
}

func Test_MarshalerContext(t *testing.T) {
	ctx := context.WithValue(context.Background(), "k", 1)
	bytes, err := yaml.MarshalContext(ctx, &marshalContext{})
	if err != nil {
		t.Fatalf("%+v", err)
	}
	if string(bytes) != "1\n" {
		t.Fatalf("failed marshal: %q", string(bytes))
	}
}

type SlowMarshaler struct {
	A string
	B int
}
type FastMarshaler struct {
	A string
	B int
}
type TextMarshaler int64
type TextMarshalerContainer struct {
	Field TextMarshaler `yaml:"field"`
}

func (v SlowMarshaler) MarshalYAML() ([]byte, error) {
	var buf bytes.Buffer
	buf.WriteString("tags:\n")
	buf.WriteString("- slow-marshaler\n")
	buf.WriteString("a: " + v.A + "\n")
	buf.WriteString("b: " + strconv.FormatInt(int64(v.B), 10) + "\n")
	return buf.Bytes(), nil
}

func (v FastMarshaler) MarshalYAML() (interface{}, error) {
	return yaml.MapSlice{
		{"tags", []string{"fast-marshaler"}},
		{"a", v.A},
		{"b", v.B},
	}, nil
}

func (t TextMarshaler) MarshalText() ([]byte, error) {
	return []byte(strconv.FormatInt(int64(t), 8)), nil
}

func ExampleMarshal() {
	var slow SlowMarshaler
	slow.A = "Hello slow poke"
	slow.B = 100
	buf, err := yaml.Marshal(slow)
	if err != nil {
		panic(err.Error())
	}

	fmt.Println(string(buf))

	var fast FastMarshaler
	fast.A = "Hello speed demon"
	fast.B = 100
	buf, err = yaml.Marshal(fast)
	if err != nil {
		panic(err.Error())
	}

	fmt.Println(string(buf))

	text := TextMarshalerContainer{
		Field: 11,
	}
	buf, err = yaml.Marshal(text)
	if err != nil {
		panic(err.Error())
	}

	fmt.Println(string(buf))
	// OUTPUT:
	// tags:
	// - slow-marshaler
	// a: Hello slow poke
	// b: 100
	//
	// tags:
	// - fast-marshaler
	// a: Hello speed demon
	// b: 100
	//
	// field: 13
}

func TestIssue356(t *testing.T) {
	tests := map[string]struct {
		in string
	}{
		"content on first line": {
			in: `args:
  - |

    key:
      nest1: something
      nest2:
        nest2a: b
`,
		},
		"empty first line": {
			in: `args:
  - |

    key:
      nest1: something
      nest2:
        nest2a: b
`,
		},
	}

	for name, test := range tests {
		t.Run(name, func(t *testing.T) {
			f, err := parser.ParseBytes([]byte(test.in), 0)
			if err != nil {
				t.Fatalf("parse: %v", err)
			}
			got := f.String()
			if test.in != got {
				t.Fatalf("failed to encode.\nexpected:\n%s\nbut got:\n%s\n", test.in, got)
			}
		})
	}
}

func TestMarshalIndentWithMultipleText(t *testing.T) {
	t.Run("depth1", func(t *testing.T) {
		b, err := yaml.MarshalWithOptions(map[string]interface{}{
			"key": []string{`line1
line2
line3`},
		}, yaml.Indent(2))
		if err != nil {
			t.Fatal(err)
		}
		got := string(b)
		expected := `key:
- |-
  line1
  line2
  line3
`
		if expected != got {
			t.Fatalf("failed to encode.\nexpected:\n%s\nbut got:\n%s\n", expected, got)
		}
	})
	t.Run("depth2", func(t *testing.T) {
		b, err := yaml.MarshalWithOptions(map[string]interface{}{
			"key": map[string]interface{}{
				"key2": []string{`line1
line2
line3`},
			},
		}, yaml.Indent(2))
		if err != nil {
			t.Fatal(err)
		}
		got := string(b)
		expected := `key:
  key2:
  - |-
    line1
    line2
    line3
`
		if expected != got {
			t.Fatalf("failed to encode.\nexpected:\n%s\nbut got:\n%s\n", expected, got)
		}
	})
}

type bytesMarshaler struct{}

func (b *bytesMarshaler) MarshalYAML() ([]byte, error) {
	return yaml.Marshal(map[string]interface{}{"d": "foo"})
}

func TestBytesMarshaler(t *testing.T) {
	b, err := yaml.Marshal(map[string]interface{}{
		"a": map[string]interface{}{
			"b": map[string]interface{}{
				"c": &bytesMarshaler{},
			},
		},
	})
	if err != nil {
		t.Fatal(err)
	}
	expected := `
a:
  b:
    c:
      d: foo
`
	got := "\n" + string(b)
	if expected != got {
		t.Fatalf("failed to encode. expected %s but got %s", expected, got)
	}
}

type customMapSliceOneItemMarshaler struct{}

func (m *customMapSliceOneItemMarshaler) MarshalYAML() ([]byte, error) {
	var v yaml.MapSlice
	v = append(v, yaml.MapItem{"a", "b"})
	return yaml.Marshal(v)
}

type customMapSliceTwoItemMarshaler struct{}

func (m *customMapSliceTwoItemMarshaler) MarshalYAML() ([]byte, error) {
	var v yaml.MapSlice
	v = append(v, yaml.MapItem{"a", "b"})
	v = append(v, yaml.MapItem{"b", "c"})
	return yaml.Marshal(v)
}

func TestCustomMapSliceMarshaler(t *testing.T) {
	type T struct {
		A *customMapSliceOneItemMarshaler `yaml:"a"`
		B *customMapSliceTwoItemMarshaler `yaml:"b"`
	}
	b, err := yaml.Marshal(&T{
		A: &customMapSliceOneItemMarshaler{},
		B: &customMapSliceTwoItemMarshaler{},
	})
	if err != nil {
		t.Fatal(err)
	}
	expected := `
a:
  a: b
b:
  a: b
  b: c
`
	got := "\n" + string(b)
	if expected != got {
		t.Fatalf("failed to encode. expected %s but got %s", expected, got)
	}
}

<<<<<<< HEAD
type tagMarshaler struct{}

func (b *tagMarshaler) MarshalYAML() ([]byte, error) {
	v, err := yaml.Marshal("test")
	if err != nil {
		return nil, err
	}
	return []byte(fmt.Sprintf("%s %s", "!!timestamp", string(v))), nil
}

func TestBytesMarshalerWithTag(t *testing.T) {
	b, err := yaml.Marshal(map[string]interface{}{
		"a": map[string]interface{}{
			"b": map[string]interface{}{
				"c": &tagMarshaler{},
				"d": []*tagMarshaler{&tagMarshaler{}, &tagMarshaler{}},
			},
		},
	})
	if err != nil {
		t.Fatal(err)
	}
	expected := `
a:
  b:
    c: !!timestamp test
    d:
    - !!timestamp test
    - !!timestamp test
`
	got := "\n" + string(b)
	if expected != got {
		t.Fatalf("failed to encode. expected %s but got %s", expected, got)
	}
}

type tagMarshalerMapValue struct {
	Tag   string
	Value any
}

func (t *tagMarshalerMapValue) MarshalYAML() ([]byte, error) {
	var out bytes.Buffer
	_, _ = fmt.Fprintf(&out, "\n%s\n", t.Tag)
	v, err := yaml.ValueToNode(t.Value, yaml.Flow(false))
	if err != nil {
		return nil, err
	}
	_, _ = fmt.Fprintf(&out, "%s", v)
	return out.Bytes(), nil
}

func TestTagMarshalerMapValue(t *testing.T) {
	b, err := yaml.Marshal(map[string]interface{}{
		"a": map[string]interface{}{
			"b": &tagMarshalerMapValue{
				Tag: "!mytag",
				Value: map[string]interface{}{
					"c": 15,
					"d": 99,
				},
			},
		},
	})
	if err != nil {
		t.Fatal(err)
	}
	expected := `
a:
  b:
    !mytag
    c: 15
    d: 99
`
	got := "\n" + string(b)
	if expected != got {
		t.Fatalf("failed to encode. expected %s but got %s", expected, got)
	}
}

func TestTagMarshalerMapValue2(t *testing.T) {
	b, err := yaml.Marshal(map[string]interface{}{
		"a": map[string]interface{}{
			"b": &tagMarshalerMapValue{
				Tag: "!mytag",
				Value: map[string]interface{}{
					"c": 15,
				},
			},
		},
	})
=======
type Issue174 struct {
	K string
	V []int
}

func (v Issue174) MarshalYAML() ([]byte, error) {
	return yaml.MarshalWithOptions(map[string][]int{v.K: v.V}, yaml.Flow(true))
}

func TestIssue174(t *testing.T) {
	b, err := yaml.Marshal(Issue174{"00:00:00-23:59:59", []int{1, 2, 3}})
	if err != nil {
		t.Fatal(err)
	}
	got := strings.TrimSuffix(string(b), "\n")
	if got != `{"00:00:00-23:59:59": [1, 2, 3]}` {
		t.Fatalf("failed to encode: %q", got)
	}
}

func TestIssue259(t *testing.T) {
	type AnchorValue struct {
		Foo uint64
		Bar string
	}

	type Value struct {
		Baz   string       `yaml:"baz"`
		Value *AnchorValue `yaml:"value,anchor"`
	}

	type Schema struct {
		Values []*Value
	}

	schema := Schema{}
	anchorValue := AnchorValue{Foo: 3, Bar: "bar"}
	schema.Values = []*Value{
		{Baz: "xxx", Value: &anchorValue},
		{Baz: "yyy", Value: &anchorValue},
		{Baz: "zzz", Value: &anchorValue},
	}
	b, err := yaml.Marshal(schema)
>>>>>>> 4f6cb1c2
	if err != nil {
		t.Fatal(err)
	}
	expected := `
<<<<<<< HEAD
a:
  b:
    !mytag
    c: 15
`
	got := "\n" + string(b)
	if expected != got {
		t.Fatalf("failed to encode. expected %s but got %s", expected, got)
=======
values:
- baz: xxx
  value: &value
    foo: 3
    bar: bar
- baz: yyy
  value: *value
- baz: zzz
  value: *value
`
	if strings.TrimPrefix(expected, "\n") != string(b) {
		t.Fatalf("failed to encode: got = %s", string(b))
>>>>>>> 4f6cb1c2
	}
}<|MERGE_RESOLUTION|>--- conflicted
+++ resolved
@@ -1656,7 +1656,68 @@
 	}
 }
 
-<<<<<<< HEAD
+type Issue174 struct {
+	K string
+	V []int
+}
+
+func (v Issue174) MarshalYAML() ([]byte, error) {
+	return yaml.MarshalWithOptions(map[string][]int{v.K: v.V}, yaml.Flow(true))
+}
+
+func TestIssue174(t *testing.T) {
+	b, err := yaml.Marshal(Issue174{"00:00:00-23:59:59", []int{1, 2, 3}})
+	if err != nil {
+		t.Fatal(err)
+	}
+	got := strings.TrimSuffix(string(b), "\n")
+	if got != `{"00:00:00-23:59:59": [1, 2, 3]}` {
+		t.Fatalf("failed to encode: %q", got)
+	}
+}
+
+func TestIssue259(t *testing.T) {
+	type AnchorValue struct {
+		Foo uint64
+		Bar string
+	}
+
+	type Value struct {
+		Baz   string       `yaml:"baz"`
+		Value *AnchorValue `yaml:"value,anchor"`
+	}
+
+	type Schema struct {
+		Values []*Value
+	}
+
+	schema := Schema{}
+	anchorValue := AnchorValue{Foo: 3, Bar: "bar"}
+	schema.Values = []*Value{
+		{Baz: "xxx", Value: &anchorValue},
+		{Baz: "yyy", Value: &anchorValue},
+		{Baz: "zzz", Value: &anchorValue},
+	}
+	b, err := yaml.Marshal(schema)
+	if err != nil {
+		t.Fatal(err)
+	}
+	expected := `
+values:
+- baz: xxx
+  value: &value
+    foo: 3
+    bar: bar
+- baz: yyy
+  value: *value
+- baz: zzz
+  value: *value
+`
+	if strings.TrimPrefix(expected, "\n") != string(b) {
+		t.Fatalf("failed to encode: got = %s", string(b))
+	}
+}
+
 type tagMarshaler struct{}
 
 func (b *tagMarshaler) MarshalYAML() ([]byte, error) {
@@ -1748,56 +1809,10 @@
 			},
 		},
 	})
-=======
-type Issue174 struct {
-	K string
-	V []int
-}
-
-func (v Issue174) MarshalYAML() ([]byte, error) {
-	return yaml.MarshalWithOptions(map[string][]int{v.K: v.V}, yaml.Flow(true))
-}
-
-func TestIssue174(t *testing.T) {
-	b, err := yaml.Marshal(Issue174{"00:00:00-23:59:59", []int{1, 2, 3}})
 	if err != nil {
 		t.Fatal(err)
 	}
-	got := strings.TrimSuffix(string(b), "\n")
-	if got != `{"00:00:00-23:59:59": [1, 2, 3]}` {
-		t.Fatalf("failed to encode: %q", got)
-	}
-}
-
-func TestIssue259(t *testing.T) {
-	type AnchorValue struct {
-		Foo uint64
-		Bar string
-	}
-
-	type Value struct {
-		Baz   string       `yaml:"baz"`
-		Value *AnchorValue `yaml:"value,anchor"`
-	}
-
-	type Schema struct {
-		Values []*Value
-	}
-
-	schema := Schema{}
-	anchorValue := AnchorValue{Foo: 3, Bar: "bar"}
-	schema.Values = []*Value{
-		{Baz: "xxx", Value: &anchorValue},
-		{Baz: "yyy", Value: &anchorValue},
-		{Baz: "zzz", Value: &anchorValue},
-	}
-	b, err := yaml.Marshal(schema)
->>>>>>> 4f6cb1c2
-	if err != nil {
-		t.Fatal(err)
-	}
 	expected := `
-<<<<<<< HEAD
 a:
   b:
     !mytag
@@ -1806,19 +1821,5 @@
 	got := "\n" + string(b)
 	if expected != got {
 		t.Fatalf("failed to encode. expected %s but got %s", expected, got)
-=======
-values:
-- baz: xxx
-  value: &value
-    foo: 3
-    bar: bar
-- baz: yyy
-  value: *value
-- baz: zzz
-  value: *value
-`
-	if strings.TrimPrefix(expected, "\n") != string(b) {
-		t.Fatalf("failed to encode: got = %s", string(b))
->>>>>>> 4f6cb1c2
 	}
 }